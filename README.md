--- conflicted
+++ resolved
@@ -7,11 +7,7 @@
 [![C++](https://img.shields.io/badge/C++-23-blue?logo=c%2B%2B)](https://isocpp.org/)
 
 ## Project Overview
-<<<<<<< HEAD
-A modular 3D physics engine built in modern C++, designed to combine scientific rigour with performance. This engine aims to strengthen C++ expertise and HPC techniques by delivering a complete, extensible, and optimized simulation core.
-=======
 A modular 3D physics engine built in modern C++, designed to combine scientific rigour with extreme performance. Inspired by the architecture and best practices of Project Chrono reactphysics3d, this engine aims to strengthen C++ expertise and HPC techniques by delivering a complete, extensible, and highly optimized simulation core.
->>>>>>> 0520f880
 
 ## How to run ?
 
